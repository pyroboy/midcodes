<script lang="ts">
  import type { LayoutProps } from './$types';
  import '../app.css';
  import { onMount } from 'svelte';
  import { goto, preloadData } from '$app/navigation';
  import { page } from '$app/stores';
  // import { Toaster } from "$lib/components/ui/sonner";
  let { data, children }: LayoutProps = $props();
  let isLocationsOpen = $state(false);
  let isRentManagementOpen = $state(false);

  const navigationLinks = {
    locations: [
      { href: '/properties', label: 'Properties' },
      { href: '/rental-unit', label: 'Rental Units' },
      { href: '/floors', label: 'Floors' },
      { href: '/meters', label: 'Meters' },
    ],
    rentManagement: [
      { href: '/tenants', label: 'Tenants' },
      { href: '/leases', label: 'Leases' },
<<<<<<< HEAD
      { href: '/readings', label: 'Readings' },
=======

      { href: '/reports', label: 'Reports' },
>>>>>>> fb1ea275
      // { href: '/overview', label: 'Overview/Monthly' },
      // { href: '/accounts', label: 'Accounts' }
    ],
    utilityBills: [
{href: '/meters' , label: 'Meters' },
    // { href: '/readings', label: 'Meter Readings' },

    //   { href: '/utility-bills', label: 'Utility Bills' },
    ]


  };
  
  function toggleLocations() {
    isLocationsOpen = !isLocationsOpen;
    isRentManagementOpen = false; // Close other dropdown
  }

  function toggleRentManagement() {
    isRentManagementOpen = !isRentManagementOpen;
    isLocationsOpen = false; // Close other dropdown
  }
  
  // Close dropdowns when clicking outside
  function handleClickOutside(event: MouseEvent) {
    const locationsDropdown = document.getElementById('locations-dropdown');
    const rentManagementDropdown = document.getElementById('rent-management-dropdown');
    
    if (!locationsDropdown?.contains(event.target as Node) && 
        !rentManagementDropdown?.contains(event.target as Node)) {
      isLocationsOpen = false;
      isRentManagementOpen = false;
    }
  }
  
  onMount(() => {
    const allLinks = [
      ...navigationLinks.locations,
      ...navigationLinks.rentManagement,
      ...navigationLinks.utilityBills,
      // { href: '/auth', label: 'Auth' },
      // { href: '/auth/signout', label: 'Sign out' }
    ];

    // Preload all routes in parallel
    Promise.all(
      allLinks.map(link => preloadData(link.href))
    );

    document.addEventListener('click', handleClickOutside);
    return () => {
      document.removeEventListener('click', handleClickOutside);
    };
  });

  // Helper function to check if link is active
  const isActive = (href: string) => {
    return $page.url.pathname === href || $page.url.pathname.startsWith(href + '/');
  };
</script>

<div class="min-h-screen bg-gray-50">
  <!-- Navbar -->
  <nav class="bg-white shadow-sm border-b border-gray-200">
    <div class="max-w-7xl mx-auto px-4 sm:px-6 lg:px-8">
      <div class="flex justify-between h-16 items-center">
        <!-- Left side - Brand and Navigation -->
        <div class="flex-shrink-0 flex items-center space-x-6">
          <a href="/" class="text-xl font-bold text-gray-900">
            Your App
          </a>
          
          <!-- Locations Dropdown -->
          <div class="relative" id="locations-dropdown">
            <button
              onclick={toggleLocations}
              onmouseenter={toggleLocations}
              class="inline-flex items-center px-3 py-2 text-sm font-medium text-gray-700 hover:text-gray-900 hover:bg-gray-100 rounded-md"
            >
              Locations
              <svg
                class="ml-1 w-4 h-4"
                fill="none"
                stroke="currentColor"
                viewBox="0 0 24 24"
              >
                <path
                  stroke-linecap="round"
                  stroke-linejoin="round"
                  stroke-width="2"
                  d={isLocationsOpen ? "M5 15l7-7 7 7" : "M19 9l-7 7-7-7"}
                />
              </svg>
            </button>

            {#if isLocationsOpen}
              <div
                class="absolute left-0 mt-2 w-48 rounded-md shadow-lg bg-white ring-1 ring-black ring-opacity-5 z-10"
              >
                <div class="py-1">
                  {#each navigationLinks.locations as link}
                    <a
                      href={link.href}
                      class="block px-4 py-2 text-sm text-gray-700 hover:bg-gray-100 {isActive(link.href) ? 'bg-gray-100 text-blue-600 font-medium' : ''}"
                    >
                      {link.label}
                    </a>
                  {/each}
                </div>
              </div>
            {/if}
          </div>

          <!-- Rent Management Dropdown -->
          <div class="relative" id="rent-management-dropdown">
            <button
              onclick={toggleRentManagement}
              onmouseenter={toggleRentManagement}
              class="inline-flex items-center px-3 py-2 text-sm font-medium text-gray-700 hover:text-gray-900 hover:bg-gray-100 rounded-md"
            >
              Rent Management
              <svg
                class="ml-1 w-4 h-4"
                fill="none"
                stroke="currentColor"
                viewBox="0 0 24 24"
              >
                <path
                  stroke-linecap="round"
                  stroke-linejoin="round"
                  stroke-width="2"
                  d={isRentManagementOpen ? "M5 15l7-7 7 7" : "M19 9l-7 7-7-7"}
                />
              </svg>
            </button>

            {#if isRentManagementOpen}
              <div
                class="absolute left-0 mt-2 w-48 rounded-md shadow-lg bg-white ring-1 ring-black ring-opacity-5 z-10"
              >
                <div class="py-1">
                  {#each navigationLinks.rentManagement as link}
                    <a
                      href={link.href}
                      class="block px-4 py-2 text-sm text-gray-700 hover:bg-gray-100 {isActive(link.href) ? 'bg-gray-100 text-blue-600 font-medium' : ''}"
                    >
                      {link.label}
                    </a>
                  {/each}
                </div>
              </div>
            {/if}
          </div>
        </div>

        <!-- Right side - User info -->
        {#if data.user}
          <div class="flex items-center space-x-4">
            <div class="text-sm">
              <p class="text-gray-700">
                {data.user.email}
              </p>
              {#if data.decodedToken?.user_roles}
                <p class="text-gray-500 text-xs">
                  Roles: {data.decodedToken.user_roles.join(', ')}
                </p>
              {/if}
            </div>
            <a
              href="/auth/signout"
              class="inline-flex items-center px-3 py-2 border border-gray-300 text-sm font-medium rounded-md text-gray-700 bg-white hover:bg-gray-50"
            >
              Sign out
            </a>
          </div>
        {:else}
          <a
            href="/auth"
            class="inline-flex items-center px-3 py-2 border border-gray-300 text-sm font-medium rounded-md text-gray-700 bg-white hover:bg-gray-50"
          >
            Sign in
          </a>
        {/if}
      </div>
    </div>
  </nav>
  <!-- <Toaster 
    theme="system" 
    richColors
    expand={true}
    closeButton
  /> -->
  <!-- Main content -->
  <main>

    {@render children()}
  </main>
</div><|MERGE_RESOLUTION|>--- conflicted
+++ resolved
@@ -19,12 +19,7 @@
     rentManagement: [
       { href: '/tenants', label: 'Tenants' },
       { href: '/leases', label: 'Leases' },
-<<<<<<< HEAD
       { href: '/readings', label: 'Readings' },
-=======
-
-      { href: '/reports', label: 'Reports' },
->>>>>>> fb1ea275
       // { href: '/overview', label: 'Overview/Monthly' },
       // { href: '/accounts', label: 'Accounts' }
     ],
