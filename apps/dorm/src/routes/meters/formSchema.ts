import { z } from 'zod';

// Enums as defined in the database schema
export const utilityTypeEnum = z.enum(['ELECTRICITY', 'WATER', 'INTERNET']);

export const locationTypeEnum = z.enum(['PROPERTY', 'FLOOR', 'RENTAL_UNIT']);

export const meterStatusEnum = z.enum(['ACTIVE', 'INACTIVE', 'MAINTENANCE']);

<<<<<<< HEAD
// Helper function to ensure correct location ID is set based on location_type
const validateLocationConstraint = (data: any) => {
=======
// Define interfaces for the data structures
export interface Property {
  id: number;
  name: string;
  address: string;
  type: string;
  status: 'ACTIVE' | 'INACTIVE' | 'MAINTENANCE';
}

export interface Floor {
  id: number;
  property_id: number;
  floor_number: number;
  wing: string | null;
  status: 'ACTIVE' | 'INACTIVE' | 'MAINTENANCE';
  property?: Property;
}

export interface RentalUnit {
  id: number;
  name: string;
  number: number;
  floor?: Floor;
  property_id: number;
  floor_id: number;
}

// Extended Session types
export interface UserJWTPayload {
  [key: string]: any;
}

export interface Session {
  [key: string]: any;
}

export interface User {
  [key: string]: any;
}

// Updated PageData interface
export interface PageData {
  session: Session | null | undefined;
  user: User | null | undefined;
  decodedToken: UserJWTPayload | undefined;
  properties?: Property[];
  floors?: Floor[];
  rental_units?: RentalUnit[];
  form?: any;
  [key: string]: any;
}

// Helper function to validate location constraints
const validateLocationConstraint = (data: {
  location_type?: z.infer<typeof locationTypeEnum>;
  property_id?: number | null;
  floor_id?: number | null;
  rental_unit_id?: number | null;
}) => {
>>>>>>> fb1ea275
  const { location_type, property_id, floor_id, rental_unit_id } = data;
  
  switch (location_type) {
    case 'PROPERTY':
      return property_id != null;
    case 'FLOOR':
<<<<<<< HEAD
      return floor_id != null;
=======
      return floor_id != null && rental_unit_id == null;
>>>>>>> fb1ea275
    case 'RENTAL_UNIT':
      return rental_unit_id != null;
    default:
      return false;
  }
};

// Base meter schema with proper types
export const meterSchema = z.object({
  id: z.number().optional(),
  name: z.string().min(1, 'Name is required').max(255, 'Name is too long'),
  location_type: locationTypeEnum,
  property_id: z.number().nullable(),
  floor_id: z.number().nullable(),
  rental_unit_id: z.number().nullable(),
  type: utilityTypeEnum,
  status: meterStatusEnum.default('ACTIVE'),
  initial_reading: z.number()
    .min(0, 'Initial reading must be 0 or greater')
    .default(0),
  unit_rate: z.number()
    .min(0, 'Unit rate must be 0 or greater')
    .default(0),
  notes: z.string().nullable().optional(),
  created_at: z.string().optional(),
  updated_at: z.string().nullable().optional()
}).refine(validateLocationConstraint, {
<<<<<<< HEAD
  message: "Required location ID must be set based on the location type",
  path: ["location_type"]
});

// Schema for creating/updating a meter (without timestamps)
export const meterFormSchema = baseMeterSchema.refine(validateLocationConstraint, {
  message: "Required location ID must be set based on the location type",
=======
  message: "Location selection must match the selected location type",
>>>>>>> fb1ea275
  path: ["location_type"]
});

// Type exports
export type MeterFormData = z.infer<typeof meterSchema>;

// Form value types
export type FormValue = string | number | null | undefined;
export type FormSelectValue = string | null | undefined;<|MERGE_RESOLUTION|>--- conflicted
+++ resolved
@@ -1,88 +1,36 @@
 import { z } from 'zod';
 
 // Enums as defined in the database schema
-export const utilityTypeEnum = z.enum(['ELECTRICITY', 'WATER', 'INTERNET']);
+export const utilityTypeEnum = z.enum([
+  'ELECTRICITY',
+  'WATER',
+  'INTERNET'
+]);
 
-export const locationTypeEnum = z.enum(['PROPERTY', 'FLOOR', 'RENTAL_UNIT']);
+export const meterStatusEnum = z.enum([
+  'ACTIVE',
+  'INACTIVE',
+  'MAINTENANCE'
+]);
 
-export const meterStatusEnum = z.enum(['ACTIVE', 'INACTIVE', 'MAINTENANCE']);
+export const locationTypeEnum = z.enum([
+  'PROPERTY',
+  'FLOOR',
+  'RENTAL_UNIT'
+]);
 
-<<<<<<< HEAD
 // Helper function to ensure correct location ID is set based on location_type
 const validateLocationConstraint = (data: any) => {
-=======
-// Define interfaces for the data structures
-export interface Property {
-  id: number;
-  name: string;
-  address: string;
-  type: string;
-  status: 'ACTIVE' | 'INACTIVE' | 'MAINTENANCE';
-}
-
-export interface Floor {
-  id: number;
-  property_id: number;
-  floor_number: number;
-  wing: string | null;
-  status: 'ACTIVE' | 'INACTIVE' | 'MAINTENANCE';
-  property?: Property;
-}
-
-export interface RentalUnit {
-  id: number;
-  name: string;
-  number: number;
-  floor?: Floor;
-  property_id: number;
-  floor_id: number;
-}
-
-// Extended Session types
-export interface UserJWTPayload {
-  [key: string]: any;
-}
-
-export interface Session {
-  [key: string]: any;
-}
-
-export interface User {
-  [key: string]: any;
-}
-
-// Updated PageData interface
-export interface PageData {
-  session: Session | null | undefined;
-  user: User | null | undefined;
-  decodedToken: UserJWTPayload | undefined;
-  properties?: Property[];
-  floors?: Floor[];
-  rental_units?: RentalUnit[];
-  form?: any;
-  [key: string]: any;
-}
-
-// Helper function to validate location constraints
-const validateLocationConstraint = (data: {
-  location_type?: z.infer<typeof locationTypeEnum>;
-  property_id?: number | null;
-  floor_id?: number | null;
-  rental_unit_id?: number | null;
-}) => {
->>>>>>> fb1ea275
   const { location_type, property_id, floor_id, rental_unit_id } = data;
   
   switch (location_type) {
     case 'PROPERTY':
       return property_id != null;
     case 'FLOOR':
-<<<<<<< HEAD
+      return floor_id != null && rental_unit_id == null;
       return floor_id != null;
-=======
-      return floor_id != null && rental_unit_id == null;
->>>>>>> fb1ea275
     case 'RENTAL_UNIT':
+      return rental_unit_id != null;
       return rental_unit_id != null;
     default:
       return false;
@@ -109,7 +57,7 @@
   created_at: z.string().optional(),
   updated_at: z.string().nullable().optional()
 }).refine(validateLocationConstraint, {
-<<<<<<< HEAD
+  message: "Location selection must match the selected location type",
   message: "Required location ID must be set based on the location type",
   path: ["location_type"]
 });
@@ -117,9 +65,6 @@
 // Schema for creating/updating a meter (without timestamps)
 export const meterFormSchema = baseMeterSchema.refine(validateLocationConstraint, {
   message: "Required location ID must be set based on the location type",
-=======
-  message: "Location selection must match the selected location type",
->>>>>>> fb1ea275
   path: ["location_type"]
 });
 
@@ -128,4 +73,34 @@
 
 // Form value types
 export type FormValue = string | number | null | undefined;
-export type FormSelectValue = string | null | undefined;+export type FormSelectValue = string | null | undefined;
+export type MeterSchema = typeof meterSchema;
+export type MeterFormSchema = typeof meterFormSchema;
+export type MeterFormData = z.infer<typeof meterFormSchema>;
+export type MeterQueryParams = z.infer<typeof meterQuerySchema>;
+export type ReadingFormData = z.infer<typeof readingSchema>;
+
+// Location selection interface for UI
+export interface LocationSelection {
+  type: z.infer<typeof locationTypeEnum>;
+  property_id?: number;
+  floor_id?: number;
+  rental_unit_id?: number;
+}
+
+// Display interface for UI
+export interface MeterDisplay {
+  id: number;
+  name: string;
+  type: z.infer<typeof utilityTypeEnum>;
+  status: z.infer<typeof meterStatusEnum>;
+  location: {
+    type: z.infer<typeof locationTypeEnum>;
+    details: string;
+  };
+  latest_reading?: {
+    value: number;
+    date: string;
+  };
+  created_at: string;
+}