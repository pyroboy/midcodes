--- conflicted
+++ resolved
@@ -6,11 +6,7 @@
   import { Input } from '$lib/components/ui/input';
   import { Label } from '$lib/components/ui/label';
 
-<<<<<<< HEAD
   import { utilityTypeEnum, meterStatusEnum, type MeterFormData, meterSchema } from './formSchema';
-=======
-  import { utilityTypeEnum, meterStatusEnum, type MeterFormData, meterFormSchema } from './formSchema';
->>>>>>> ffe3fc00
   import { Loader2 } from 'lucide-svelte';
   import type { z } from 'zod';
   import type { Database } from '$lib/database.types';
@@ -31,21 +27,8 @@
     floor: Floor | null;
   };
 
-<<<<<<< HEAD
-
-
-=======
-  interface LatestReading {
-    value: number;
-    date: string;
-  }
-
-  type ExtendedMeterFormData = MeterFormData & {
-    latest_reading?: LatestReading;
-  };
-
-  // Component state
->>>>>>> ffe3fc00
+
+
   let { data } = $props();
   let showForm = $state(false);
   let selectedMeter: ExtendedMeterFormData | undefined = $state();
@@ -246,7 +229,76 @@
         </SelectContent>
       </Select> -->
     </div>
-<<<<<<< HEAD
+    <div>
+      <Label for="status">Status</Label>
+      <!-- <Select onValueChange={handleStatusSelect}>
+        <SelectContent>
+          <SelectItem value="">All Statuses</SelectItem>
+          {#each Object.values(meterStatusEnum.Values) as status}
+            <SelectItem value={status}>{status}</SelectItem>
+          {/each}
+        </SelectContent>
+      </Select> -->
+    </div>
+  </div>
+
+      <!-- Meters Grid -->
+      <div class="grid gap-4">
+        {#if loading}
+          <div class="flex justify-center items-center py-8">
+            <Loader2 class="h-8 w-8 animate-spin" />
+          </div>
+        {:else if filteredMeters.length === 0}
+          <div class="text-center py-8 text-gray-500">
+            No meters found matching your criteria
+          </div>
+        {:else}
+          {#each filteredMeters as meter (meter.id)}
+            <Card.Root 
+              class="cursor-pointer {(isAdminLevel || isUtility) ? 'hover:bg-gray-50' : ''}"
+              onclick={() => handleMeterClick(meter)}
+            >
+              <Card.Header>
+                <Card.Title class="flex justify-between items-center">
+                  <div class="flex items-center space-x-2">
+                    <span>{meter.name}</span>
+                    <Badge variant={getTypeVariant(meter.type)}>
+                      {meter.type}
+                    </Badge>
+                    <Badge class={getStatusColor(meter.status)}>
+                      {meter.status}
+                    </Badge>
+                  </div>
+                  {#if meter.latest_reading}
+                    <div class="text-sm text-gray-500">
+                      Latest Reading: {formatReading(meter.latest_reading.value)}
+                      <span class="text-xs">
+                        ({new Date(meter.latest_reading.date).toLocaleDateString()})
+                      </span>
+                    </div>
+                  {/if}
+                </Card.Title>
+              </Card.Header>
+              <Card.Content>
+                <div class="grid grid-cols-1 md:grid-cols-2 gap-4">
+                  <div>
+                    <p class="text-sm font-medium text-gray-500">Location</p>
+                    <p>{getLocationDetails(meter)}</p>
+                  </div>
+                  <div>
+                    <p class="text-sm font-medium text-gray-500">Unit Rate</p>
+                    <p>{formatReading(meter.unit_rate)} per unit</p>
+                  </div>
+                </div>
+                {#if meter.notes}
+                  <p class="mt-2 text-sm text-gray-500">{meter.notes}</p>
+                {/if}
+              </Card.Content>
+            </Card.Root>
+          {/each}
+        {/if}
+      </div>
+    </div>
   {:else}
     <div class="space-y-4">
       <div class="flex justify-between items-center">
@@ -262,87 +314,9 @@
         editMode={false}
         onMeterAdded={handleMeterAdded}
       />
-=======
-    <div>
-      <Label for="status">Status</Label>
-      <!-- <Select onValueChange={handleStatusSelect}>
-        <SelectContent>
-          <SelectItem value="">All Statuses</SelectItem>
-          {#each Object.values(meterStatusEnum.Values) as status}
-            <SelectItem value={status}>{status}</SelectItem>
-          {/each}
-        </SelectContent>
-      </Select> -->
->>>>>>> ffe3fc00
-    </div>
-  </div>
-
-  <div class="grid gap-4">
-    {#if loading}
-      <div class="flex justify-center items-center py-8">
-        <Loader2 class="h-8 w-8 animate-spin" />
-      </div>
-    {:else if filteredMeters.length === 0}
-      <div class="text-center py-8 text-gray-500">
-        No meters found matching your criteria
-      </div>
-    {:else}
-      {#each filteredMeters as meter (meter.id)}
-        <Card.Root 
-          class="cursor-pointer {(isAdminLevel || isUtility) ? 'hover:bg-gray-50' : ''}"
-          onclick={() => handleMeterClick(meter)}
-        >
-          <Card.Header>
-            <Card.Title class="flex justify-between items-center">
-              <div class="flex items-center space-x-2">
-                <span>{meter.name}</span>
-                <Badge variant={getTypeVariant(meter.type)}>
-                  {meter.type}
-                </Badge>
-                <Badge class={getStatusColor(meter.status)}>
-                  {meter.status}
-                </Badge>
-              </div>
-              {#if meter.latest_reading}
-                <div class="text-sm text-gray-500">
-                  Latest Reading: {formatReading(meter.latest_reading.value)}
-                  <span class="text-xs">
-                    ({new Date(meter.latest_reading.date).toLocaleDateString()})
-                  </span>
-                </div>
-              {/if}
-            </Card.Title>
-          </Card.Header>
-          <Card.Content>
-            <div class="grid grid-cols-1 md:grid-cols-2 gap-4">
-              <div>
-                <p class="text-sm font-medium text-gray-500">Location</p>
-                <p>{getLocationDetails(meter)}</p>
-              </div>
-              <div>
-                <p class="text-sm font-medium text-gray-500">Unit Rate</p>
-                <p>{formatReading(meter.unit_rate)} per unit</p>
-              </div>
-            </div>
-            {#if meter.notes}
-              <p class="mt-2 text-sm text-gray-500">{meter.notes}</p>
-            {/if}
-          </Card.Content>
-        </Card.Root>
-      {/each}
-    {/if}
-  </div>
-
-  <MeterForm
-    {data}
-    {editMode}
-    {form}
-    {errors}
-    {enhance}
-    {constraints}
-    {submitting}
-    on:cancel={handleCancel}
-  />
+    </div>
+  {/if}
+</div>
 
   {#if !isAdminLevel && !isUtility && !isMaintenance}
     <div class="mt-4 p-4 bg-yellow-50 border border-yellow-200 rounded-lg">
